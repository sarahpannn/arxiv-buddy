--- conflicted
+++ resolved
@@ -18,7 +18,15 @@
 print("=== MAIN.PY MODULE LOADED ===")
 
 # Import our modules
-from models import db, users, library, scratchpad_notes, User, LibraryItem, ScratchpadNote
+from models import (
+    db,
+    users,
+    library,
+    scratchpad_notes,
+    User,
+    LibraryItem,
+    ScratchpadNote,
+)
 from auth import google_client, Auth, login_page, logout, require_auth
 from library import library_page, add_paper_page, add_paper, remove_paper
 from source_manager import (
@@ -99,17 +107,9 @@
         print("=== HANDLING OAUTH CALLBACK ===")
         try:
             # Use retr_info to combine token exchange and user info retrieval
-<<<<<<< HEAD
-            user_info = google_client.retr_info(
-                code, redirect_uri="https://wonderful-ruby-divides-86r.pla.sh/"
-            )
-            # user_info = google_client.retr_info(code, redirect_uri="http://localhost:5002/")  # type: ignore
-
-=======
             # user_info = google_client.retr_info(code, redirect_uri="https://wonderful-ruby-divides-86r.pla.sh/")
             user_info = google_client.retr_info(code, redirect_uri="http://localhost:5002/")  # type: ignore
-            
->>>>>>> 5883a74b
+
             print(f"User info: {user_info}")
 
             # Extract user details (user_info is a dict)
@@ -400,8 +400,26 @@
                 ),
             ),
             Body(
-<<<<<<< HEAD
                 Canvas(id="pdf-canvas"),
+                # Citation Modal
+                Div(
+                    Div(
+                        Div(
+                            H3("Citation Details", id="citation-modal-title"),
+                            Button(
+                                "×",
+                                class_="citation-modal-close",
+                                onclick="closeCitationModal()",
+                            ),
+                            class_="citation-modal-header",
+                        ),
+                        Div(id="citation-modal-content", class_="citation-modal-body"),
+                        class_="citation-modal-content",
+                    ),
+                    id="citation-modal",
+                    class_="citation-modal",
+                    onclick="closeCitationModal(event)",
+                ),
                 Script(
                     src="https://cdnjs.cloudflare.com/ajax/libs/pdf.js/4.3.136/pdf.min.mjs",
                     type="module",
@@ -420,51 +438,12 @@
                 Script(src="/static/reference-resolver.js", type="module"),
                 Script(src="/static/paper-preview.js", type="module"),
                 Script(src="/static/test-utilities.js", type="module"),
+                Script(src="/static/scratchpad.js"),
                 Script(src="/static/pdf-viewer.js", type="module"),
-                Link(rel="stylesheet", href="/static/context-menu.css"),
-                Script(src="/static/context-menu.js", type="module"),
                 Script(
                     f"""
-=======
-                Canvas(id='pdf-canvas'),
-                
-                # Citation Modal
-                Div(
-                    Div(
-                        Div(
-                            H3("Citation Details", id="citation-modal-title"),
-                            Button("×", 
-                                class_="citation-modal-close",
-                                onclick="closeCitationModal()")
-                        , class_="citation-modal-header"),
-                        Div(id="citation-modal-content", class_="citation-modal-body")
-                    , class_="citation-modal-content"),
-                    id="citation-modal",
-                    class_="citation-modal",
-                    onclick="closeCitationModal(event)"
-                ),
-                
-                Script(src='https://cdnjs.cloudflare.com/ajax/libs/pdf.js/4.3.136/pdf.min.mjs', type='module'),
-                Link(rel="stylesheet", href="/static/text_layer_builder.css"),
-                Script(src='/static/ui_utils.js', type='module'),
-                Script(src='/static/text_highlighter.js', type='module'),
-                Script(src='/static/text_layer_builder.js', type='module'), 
-                Script(src='/static/pdf_link_service.js', type='module'),
-                Script(src='/static/pdf-renderer.js', type='module'),
-                Script(src='/static/annotation-handler.js', type='module'),
-                Script(src='/static/destination-handler.js', type='module'),
-                Script(src='/static/figure-detection.js', type='module'),
-                Script(src='/static/reference-extraction.js', type='module'),
-                Script(src='/static/figure-display.js', type='module'),
-                Script(src='/static/reference-resolver.js', type='module'),
-                Script(src='/static/paper-preview.js', type='module'),
-                Script(src='/static/test-utilities.js', type='module'),
-                Script(src='/static/scratchpad.js'),
-                Script(src='/static/pdf-viewer.js', type='module'),
-                Script(f"""
                     console.log('🚀 MAIN: Setting up global variables');
                     
->>>>>>> 5883a74b
                     // Set global LaTeX data for the paper
                     window.latexData = {json.dumps(download_result.get('parsed_latex', None))};
                     window.paperStrategy = '{download_result['strategy']}';
@@ -774,27 +753,28 @@
     print("🚀 SCRATCHPAD API: Test endpoint called")
     return {"success": True, "message": "Scratchpad API is working", "test": True}
 
+
 @rt("/api/scratchpad/{paper_id}", methods=["GET"])
 def get_scratchpad_notes(paper_id: str, session):
     """Get all scratchpad notes for a paper"""
     print(f"🚀 SCRATCHPAD API: GET /api/scratchpad/{paper_id}")
     print(f"🚀 SCRATCHPAD API: Session: {session}")
-    
-    user_id = session.get('user_id') if session else None
+
+    user_id = session.get("user_id") if session else None
     print(f"🚀 SCRATCHPAD API: User ID: {user_id}")
-    
+
     if not user_id:
         print("❌ SCRATCHPAD API: No user_id - authentication required")
         return {"success": False, "error": "Authentication required"}
-    
+
     try:
         query = f"user_id = '{user_id}' AND paper_id = '{paper_id}' AND is_deleted = 0"
         print(f"🚀 SCRATCHPAD API: Query: {query}")
-        
+
         notes = scratchpad_notes(where=query, order_by="position ASC")
         notes_list = list(notes)
         print(f"🚀 SCRATCHPAD API: Found {len(notes_list)} notes")
-        
+
         result = {
             "success": True,
             "notes": [
@@ -802,184 +782,207 @@
                     "id": note.id,
                     "content": note.content,
                     "note_type": note.note_type,
-                    "anchor_data": json.loads(note.anchor_data) if note.anchor_data else None,
+                    "anchor_data": (
+                        json.loads(note.anchor_data) if note.anchor_data else None
+                    ),
                     "created_at": note.created_at,
                     "updated_at": note.updated_at,
-                    "position": note.position
+                    "position": note.position,
                 }
                 for note in notes_list
-            ]
+            ],
         }
         print(f"✅ SCRATCHPAD API: Returning result: {result}")
         return result
     except Exception as e:
         print(f"❌ SCRATCHPAD API: Error: {e}")
         import traceback
+
         traceback.print_exc()
         return {"success": False, "error": str(e)}
+
 
 @rt("/api/scratchpad", methods=["POST"])
 async def create_scratchpad_note(request):
     """Create a new scratchpad note"""
-    session = request.session if hasattr(request, 'session') else {}
-    user_id = session.get('user_id')
+    session = request.session if hasattr(request, "session") else {}
+    user_id = session.get("user_id")
     if not user_id:
         return {"success": False, "error": "Authentication required"}
-    
+
     try:
         data = await request.json()
-        
+
         # Get next position
-        existing_notes = scratchpad_notes(where=f"user_id = '{user_id}' AND paper_id = '{data['paper_id']}' AND is_deleted = 0")
+        existing_notes = scratchpad_notes(
+            where=f"user_id = '{user_id}' AND paper_id = '{data['paper_id']}' AND is_deleted = 0"
+        )
         next_position = len(list(existing_notes))
-        
+
         note_id = scratchpad_notes.insert(
             user_id=user_id,
-            paper_id=data['paper_id'],
-            content=data.get('content', ''),
-            note_type=data.get('note_type', 'unanchored'),
-            anchor_data=json.dumps(data.get('anchor_data')) if data.get('anchor_data') else None,
+            paper_id=data["paper_id"],
+            content=data.get("content", ""),
+            note_type=data.get("note_type", "unanchored"),
+            anchor_data=(
+                json.dumps(data.get("anchor_data")) if data.get("anchor_data") else None
+            ),
             created_at=datetime.now().isoformat(),
             updated_at=datetime.now().isoformat(),
             position=next_position,
-            is_deleted=False
+            is_deleted=False,
         )
-        
+
         return {"success": True, "note_id": note_id}
     except Exception as e:
         return {"success": False, "error": str(e)}
 
+
 @rt("/api/scratchpad/{note_id}", methods=["PUT"])
 async def update_scratchpad_note(note_id: int, request):
     """Update a scratchpad note"""
-    session = request.session if hasattr(request, 'session') else {}
-    user_id = session.get('user_id')
+    session = request.session if hasattr(request, "session") else {}
+    user_id = session.get("user_id")
     if not user_id:
         return {"success": False, "error": "Authentication required"}
-    
+
     try:
         data = await request.json()
-        
+
         # Verify ownership
         notes = list(scratchpad_notes(where=f"id = {note_id}"))
         if not notes:
             return {"success": False, "error": "Note not found"}
-        
+
         note = notes[0]
         if note.user_id != user_id:
             return {"success": False, "error": "Access denied"}
-        
+
         # Update note
-        update_data = {
-            "updated_at": datetime.now().isoformat()
-        }
-        
-        if 'content' in data:
-            update_data['content'] = data['content']
-        if 'note_type' in data:
-            update_data['note_type'] = data['note_type']
-        if 'anchor_data' in data:
-            update_data['anchor_data'] = json.dumps(data['anchor_data']) if data['anchor_data'] else None
-        if 'position' in data:
-            update_data['position'] = data['position']
-        
+        update_data = {"updated_at": datetime.now().isoformat()}
+
+        if "content" in data:
+            update_data["content"] = data["content"]
+        if "note_type" in data:
+            update_data["note_type"] = data["note_type"]
+        if "anchor_data" in data:
+            update_data["anchor_data"] = (
+                json.dumps(data["anchor_data"]) if data["anchor_data"] else None
+            )
+        if "position" in data:
+            update_data["position"] = data["position"]
+
         scratchpad_notes.update(id=note_id, **update_data)
-        
+
         return {"success": True}
     except Exception as e:
         return {"success": False, "error": str(e)}
+
 
 @rt("/api/scratchpad/{note_id}", methods=["DELETE"])
 def delete_scratchpad_note(note_id: int, session):
     """Delete a scratchpad note (soft delete)"""
     print(f"🗑️ DELETE API: Called with note_id={note_id}, type={type(note_id)}")
     print(f"🗑️ DELETE API: Session={session}")
-    
-    user_id = session.get('user_id') if session else None
+
+    user_id = session.get("user_id") if session else None
     print(f"🗑️ DELETE API: User ID={user_id}")
-    
+
     if not user_id:
         return {"success": False, "error": "Authentication required"}
-    
+
     try:
         print(f"🗑️ DELETE API: Querying for note with id={note_id}")
-        
+
         # Verify ownership
         notes = list(scratchpad_notes(where=f"id = {note_id}"))
         print(f"🗑️ DELETE API: Found {len(notes)} notes")
-        
+
         if not notes:
             return {"success": False, "error": "Note not found"}
-        
+
         note = notes[0]
         print(f"🗑️ DELETE API: Note found, user_id={note.user_id}")
-        
+
         if note.user_id != user_id:
             return {"success": False, "error": "Access denied"}
-        
+
         print(f"🗑️ DELETE API: Attempting to update note {note_id}")
-        
+
         # Soft delete
-        scratchpad_notes.update(id=note_id, is_deleted=True, updated_at=datetime.now().isoformat())
-        
+        scratchpad_notes.update(
+            id=note_id, is_deleted=True, updated_at=datetime.now().isoformat()
+        )
+
         print(f"✅ DELETE API: Note {note_id} marked as deleted")
         return {"success": True}
     except Exception as e:
         print(f"❌ DELETE API: Error: {e}")
         import traceback
+
         traceback.print_exc()
         return {"success": False, "error": str(e)}
+
 
 @rt("/api/scratchpad/{paper_id}/export", methods=["GET"])
 def export_scratchpad(paper_id: str, session, format: str = "markdown"):
     """Export scratchpad notes in various formats"""
-    user_id = session.get('user_id') if session else None
+    user_id = session.get("user_id") if session else None
     if not user_id:
         return {"success": False, "error": "Authentication required"}
-    
+
     try:
-        notes = scratchpad_notes(where=f"user_id = '{user_id}' AND paper_id = '{paper_id}' AND is_deleted = 0", order_by="position ASC")
-        
+        notes = scratchpad_notes(
+            where=f"user_id = '{user_id}' AND paper_id = '{paper_id}' AND is_deleted = 0",
+            order_by="position ASC",
+        )
+
         if format == "markdown":
             content = f"# Scratchpad Notes for Paper {paper_id}\n\n"
             for note in notes:
                 content += f"## Note {note.position + 1}\n"
                 if note.note_type == "anchored" and note.anchor_data:
                     anchor = json.loads(note.anchor_data)
-                    content += f"**Anchored to:** \"{anchor.get('selection_text', '')}\"\n\n"
+                    content += (
+                        f"**Anchored to:** \"{anchor.get('selection_text', '')}\"\n\n"
+                    )
                 content += f"{note.content}\n\n"
                 content += f"*Created: {note.created_at}*\n\n---\n\n"
-        
+
         elif format == "json":
-            content = json.dumps([
-                {
-                    "id": note.id,
-                    "content": note.content,
-                    "note_type": note.note_type,
-                    "anchor_data": json.loads(note.anchor_data) if note.anchor_data else None,
-                    "created_at": note.created_at,
-                    "position": note.position
-                }
-                for note in notes
-            ], indent=2)
-        
+            content = json.dumps(
+                [
+                    {
+                        "id": note.id,
+                        "content": note.content,
+                        "note_type": note.note_type,
+                        "anchor_data": (
+                            json.loads(note.anchor_data) if note.anchor_data else None
+                        ),
+                        "created_at": note.created_at,
+                        "position": note.position,
+                    }
+                    for note in notes
+                ],
+                indent=2,
+            )
+
         else:  # plain text
-            content = f"Scratchpad Notes for Paper {paper_id}\n" + "="*50 + "\n\n"
+            content = f"Scratchpad Notes for Paper {paper_id}\n" + "=" * 50 + "\n\n"
             for note in notes:
                 content += f"Note {note.position + 1}:\n"
                 if note.note_type == "anchored" and note.anchor_data:
                     anchor = json.loads(note.anchor_data)
-                    content += f"Anchored to: \"{anchor.get('selection_text', '')}\"\n\n"
+                    content += (
+                        f"Anchored to: \"{anchor.get('selection_text', '')}\"\n\n"
+                    )
                 content += f"{note.content}\n\n"
-                content += f"Created: {note.created_at}\n\n" + "-"*30 + "\n\n"
-        
-        return {
-            "success": True,
-            "content": content,
-            "format": format
-        }
+                content += f"Created: {note.created_at}\n\n" + "-" * 30 + "\n\n"
+
+        return {"success": True, "content": content, "format": format}
     except Exception as e:
         return {"success": False, "error": str(e)}
+
 
 if __name__ == "__main__":
     serve(host="localhost", port=5002)
